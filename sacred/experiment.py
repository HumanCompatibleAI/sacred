--- conflicted
+++ resolved
@@ -49,10 +49,6 @@
     things in any experiment-file.
     """
 
-<<<<<<< HEAD
-    def __init__(self, name=None, ingredients=(), interactive=False,
-                 base_dir=None, nest_ingredients=False):
-=======
     def __init__(
         self,
         name: Optional[str] = None,
@@ -60,8 +56,8 @@
         interactive: bool = False,
         base_dir: Optional[PathType] = None,
         additional_host_info: List[HostInfoGetter] = None,
+        nest_ingredients: bool = False
     ):
->>>>>>> ff6087c4
         """
         Create a new experiment with the given name and optional ingredients.
 
@@ -502,14 +498,6 @@
         for oh in self.option_hooks:
             oh(options=options)
 
-<<<<<<< HEAD
-        run = create_run(self, command_name, config_updates,
-                         named_configs=named_configs,
-                         force=options.get(ForceOption.get_flag(), False),
-                         log_level=options.get(LoglevelOption.get_flag(),
-                                               None))
-
-=======
         run = create_run(
             self,
             command_name,
@@ -518,7 +506,6 @@
             force=options.get(ForceOption.get_flag(), False),
             log_level=options.get(LoglevelOption.get_flag(), None),
         )
->>>>>>> ff6087c4
         if info is not None:
             run.info.update(info)
 
