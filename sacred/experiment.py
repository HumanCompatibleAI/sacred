--- conflicted
+++ resolved
@@ -381,20 +381,12 @@
         self.current_run.add_resource(filename)
 
     def add_artifact(
-<<<<<<< HEAD
-            self,
-            filename,
-            name=None,
-            recursive=False,
-            metadata=None,
-            content_type=None,
-=======
         self,
         filename: PathType,
         name: Optional[str] = None,
+        recursive: bool = False,
         metadata: Optional[dict] = None,
         content_type: Optional[str] = None,
->>>>>>> ff6087c4
     ):
         """Add a file as an artifact.
 
