#!/usr/bin/env python
# coding=utf-8
from __future__ import division, print_function, unicode_literals

import datetime
import os.path
import sys
import threading
import traceback

from sacred.randomness import set_global_seed
<<<<<<< HEAD
from sacred.utils import tee_output, ObserverError, TimeoutInterrupt
=======
from sacred.utils import tee_output, ObserverError, TimeoutInterrupt, join_paths
>>>>>>> ab23a0fd

__sacred__ = True  # marks files that should be filtered from stack traces


class Run(object):
    """Represent and manage a single run of an experiment."""

    def __init__(self, config, config_modifications, main_function, observers,
                 root_logger, run_logger, experiment_info, host_info,
                 pre_run_hooks, post_run_hooks):

        self.captured_out = None
        """Captured stdout and stderr"""

        self.config = config
        """The final configuration used for this run"""

        self.config_modifications = config_modifications
        """A ConfigSummary object with information about config changes"""

        self.experiment_info = experiment_info
        """A dictionary with information about the experiment"""

        self.host_info = host_info
        """A dictionary with information about the host"""

        self.info = {}
        """Custom info dict that will be sent to the observers"""

        self.root_logger = root_logger
        """The root logger that was used to create all the others"""

        self.run_logger = run_logger
        """The logger that is used for this run"""

        self.main_function = main_function
        """The main function that is executed with this run"""

        self.observers = observers
        """A list of all observers that observe this run"""

        self.pre_run_hooks = pre_run_hooks
        """List of pre-run hooks (captured functions called before this run)"""

        self.post_run_hooks = post_run_hooks
        """List of post-run hooks (captured functions called after this run)"""

        self.result = None
        """The return value of the main function"""

        self.start_time = None
        """The datetime when this run was started"""

        self.stop_time = None
        """The datetime when this run stopped"""

        self.debug = False
        """Determines whether this run is executed in debug mode"""

        self.pdb = False
        """If true the pdb debugger is automatically started after a failure"""

        self.meta_info = {}
        """A custom comment for this run"""

        self.beat_interval = 10.0  # sec
        """The time between two heartbeat events measured in seconds"""

        self.unobserved = False
        """Indicates whether this run should be unobserved"""

        self.queue_only = False
        """If true then this run will only fire the queued_event and quit"""

        self._heartbeat = None
        self._failed_observers = []

    def open_resource(self, filename):
        """Open a file and also save it as a resource.

        Opens a file, reports it to the observers as a resource, and returns
        the opened file.

        In Sacred terminology a resource is a file that the experiment needed
        to access during a run. In case of a MongoObserver that means making
        sure the file is stored in the database (but avoiding duplicates) along
        its path and md5 sum.

        See also :py:meth:`sacred.Experiment.open_resource`.

        :param filename: name of the file that should be opened
        :type filename: str
        :return: the opened file-object
        :rtype: file
        """
        filename = os.path.abspath(filename)
        self._emit_resource_added(filename)  # TODO: maybe non-blocking?
        return open(filename, 'r')  # TODO: How to deal with binary mode?

    def add_artifact(self, filename):
        """Add a file as an artifact.

        In Sacred terminology an artifact is a file produced by the experiment
        run. In case of a MongoObserver that means storing the file in the
        database.

        See also :py:meth:`sacred.Experiment.add_artifact`.

        :param filename: name of the file to be stored as artifact
        :type filename: str
        """
        filename = os.path.abspath(filename)
        self._emit_artifact_added(filename)

    def __call__(self, *args):
        """Start this run.

        :param args: parameters passed to the main function
        :return: the return value of the main function
        """
        if self.start_time is not None:
            raise RuntimeError('A run can only be started once. '
                               '(Last start was {})'.format(self.start_time))

        if self.unobserved:
            self.observers = []

        self.warn_if_unobserved()
        set_global_seed(self.config['seed'])

        if self.queue_only:
            self._emit_queued()
            self.run_logger.info('Queued')
            return

        with tee_output() as self.captured_out:
            self.run_logger.info('Started')

            self._emit_started()
            self._start_heartbeat()
            try:
                self._execute_pre_run_hooks()
                self.result = self.main_function(*args)
                self._execute_post_run_hooks()
                self._stop_heartbeat()
                self._emit_completed(self.result)
                return self.result
            except KeyboardInterrupt:
                self._stop_heartbeat()
                self._emit_interrupted("INTERRUPTED")
                raise
            except TimeoutInterrupt:
                self._stop_heartbeat()
                self._emit_interrupted("TIMEOUT")
                raise
            except:
                exc_type, exc_value, trace = sys.exc_info()
                self._stop_heartbeat()
                self._emit_failed(exc_type, exc_value, trace.tb_next)
                raise
            finally:
                self._warn_about_failed_observers()
                self.captured_out.flush()
                self.captured_out = self.captured_out.getvalue()
                self.final = True

    def _start_heartbeat(self):
        self._emit_heatbeat()
        if self.beat_interval > 0:
            self._heartbeat = threading.Timer(self.beat_interval,
                                              self._start_heartbeat)
            self._heartbeat.start()

    def _stop_heartbeat(self):
        if self._heartbeat is not None:
            self._heartbeat.cancel()
        self._heartbeat = None
        self._emit_heatbeat()  # one final beat to flush pending changes

    def _emit_queued(self):
        queue_time = datetime.datetime.now()
        for observer in self.observers:
            if hasattr(observer, 'queued_event'):
                observer.queued_event(
                    ex_info=self.experiment_info,
<<<<<<< HEAD
                    queue_time=queue_time,
                    config=self.config,
                    meta_info=self.meta_info
=======
                    command=join_paths(self.main_function.prefix, self.main_function.signature.name),
                    queue_time=queue_time,
                    config=self.config,
                    comment=self.comment
>>>>>>> ab23a0fd
                )
                # do not catch any exceptions on startup:
                # the experiment SHOULD fail if any of the observers fails

    def _emit_started(self):
        self.start_time = datetime.datetime.now()
        for observer in self.observers:
            if hasattr(observer, 'started_event'):
                observer.started_event(
                    ex_info=self.experiment_info,
                    command=join_paths(self.main_function.prefix, self.main_function.signature.name),
                    host_info=self.host_info,
                    start_time=self.start_time,
                    config=self.config,
                    meta_info=self.meta_info
                )
                # do not catch any exceptions on startup:
                # the experiment SHOULD fail if any of the observers fails

    def _emit_heatbeat(self):
        beat_time = datetime.datetime.now()
        for observer in self.observers:
            self._safe_call(observer, 'heartbeat_event',
                            info=self.info,
                            captured_out=self.captured_out.getvalue(),
                            beat_time=beat_time)

    def _stop_time(self):
        self.stop_time = datetime.datetime.now()
        elapsed_time = datetime.timedelta(
            seconds=round((self.stop_time - self.start_time).total_seconds()))
        return elapsed_time

    def _emit_completed(self, result):
        if result is not None:
            self.run_logger.info('Result: {}'.format(result))
        elapsed_time = self._stop_time()
        self.run_logger.info('Completed after %s', elapsed_time)
        for observer in self.observers:
            self._final_call(observer, 'completed_event',
                             stop_time=self.stop_time,
                             result=result)

    def _emit_interrupted(self, status):
        elapsed_time = self._stop_time()
        self.run_logger.warning("Aborted after %s!", elapsed_time)
        for observer in self.observers:
            self._final_call(observer, 'interrupted_event',
                             interrupt_time=self.stop_time,
                             status=status)

    def _emit_failed(self, exc_type, exc_value, trace):
        elapsed_time = self._stop_time()
        self.run_logger.error("Failed after %s!", elapsed_time)
        fail_trace = traceback.format_exception(exc_type, exc_value, trace)
        for observer in self.observers:
            self._final_call(observer, 'failed_event',
                             fail_time=self.stop_time,
                             fail_trace=fail_trace)

    def _emit_resource_added(self, filename):
        for observer in self.observers:
            self._safe_call(observer, 'resource_event', filename=filename)

    def _emit_artifact_added(self, filename):
        for observer in self.observers:
            self._safe_call(observer, 'artifact_event', filename=filename)

    def _safe_call(self, obs, method, **kwargs):
        if obs not in self._failed_observers and hasattr(obs, method):
            try:
                getattr(obs, method)(**kwargs)
            except ObserverError as e:
                self._failed_observers.append(obs)
                self.run_logger.warning("An error ocurred in the '{}' "
                                        "observer: {}".format(obs, e))
            except:
                self._failed_observers.append(obs)
                raise

    def _final_call(self, observer, method, **kwargs):
        if hasattr(observer, method):
            try:
                getattr(observer, method)(**kwargs)
            except Exception:
                # Feels dirty to catch all exceptions, but it is just for
                # finishing up, so we don't want one observer to kill the
                # others
                self.run_logger.error(traceback.format_exc())

    def _warn_about_failed_observers(self):
        for observer in self._failed_observers:
            self.run_logger.warning("The observer '{}' failed at some point "
                                    "during the run.".format(observer))

    def _execute_pre_run_hooks(self):
        for pr in self.pre_run_hooks:
            pr()

    def _execute_post_run_hooks(self):
        for pr in self.post_run_hooks:
            pr()

    def warn_if_unobserved(self):
        if not self.observers and not self.debug and not self.unobserved:
            self.run_logger.warning("No observers have been added to this run")<|MERGE_RESOLUTION|>--- conflicted
+++ resolved
@@ -9,11 +9,7 @@
 import traceback
 
 from sacred.randomness import set_global_seed
-<<<<<<< HEAD
-from sacred.utils import tee_output, ObserverError, TimeoutInterrupt
-=======
 from sacred.utils import tee_output, ObserverError, TimeoutInterrupt, join_paths
->>>>>>> ab23a0fd
 
 __sacred__ = True  # marks files that should be filtered from stack traces
 
@@ -199,16 +195,9 @@
             if hasattr(observer, 'queued_event'):
                 observer.queued_event(
                     ex_info=self.experiment_info,
-<<<<<<< HEAD
                     queue_time=queue_time,
                     config=self.config,
                     meta_info=self.meta_info
-=======
-                    command=join_paths(self.main_function.prefix, self.main_function.signature.name),
-                    queue_time=queue_time,
-                    config=self.config,
-                    comment=self.comment
->>>>>>> ab23a0fd
                 )
                 # do not catch any exceptions on startup:
                 # the experiment SHOULD fail if any of the observers fails
